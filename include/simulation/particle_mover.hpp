/*
 * Abeille Monte Carlo Code
 * Copyright 2019-2023, Hunter Belanger
 * Copyright 2021-2022, Commissariat à l'Energie Atomique et aux Energies
 * Alternatives
 *
 * hunter.belanger@gmail.com
 *
 * This file is part of the Abeille Monte Carlo code (Abeille).
 *
 * Abeille is free software: you can redistribute it and/or modify
 * it under the terms of the GNU General Public License as published by
 * the Free Software Foundation, either version 3 of the License, or
 * (at your option) any later version.
 *
 * Abeille is distributed in the hope that it will be useful,
 * but WITHOUT ANY WARRANTY; without even the implied warranty of
 * MERCHANTABILITY or FITNESS FOR A PARTICULAR PURPOSE. See the
 * GNU General Public License for more details.
 *
 * You should have received a copy of the GNU General Public License
 * along with Abeille. If not, see <https://www.gnu.org/licenses/>.
 *
 * */
#ifndef PARTICLE_MOVER_H
#define PARTICLE_MOVER_H

#include <materials/material_helper.hpp>
#include <noise_source/noise_maker.hpp>
#include <simulation/collision_operators/collision_operator.hpp>
#include <simulation/collision_operators/noise_branching_collision.hpp>
#include <simulation/particle.hpp>
#include <simulation/tracker.hpp>
#include <simulation/transport_operators/transport_operator.hpp>
#include <tallies/tallies.hpp>
#include <utils/error.hpp>
#include <utils/noise_parameters.hpp>
#include <utils/settings.hpp>

#include <yaml-cpp/yaml.h>

#include <memory>
#include <optional>
#include <sstream>
#include <vector>

class IParticleMover {
 public:
  virtual ~IParticleMover() = default;

  virtual std::vector<BankedParticle> transport(
      std::vector<Particle>& bank,
      std::optional<NoiseParameters> noise = std::nullopt,
      std::vector<BankedParticle>* noise_bank = nullptr,
      const NoiseMaker* = nullptr) = 0;
  virtual bool exact_cancellation_compatible() const = 0;
  virtual bool track_length_compatible() const = 0;
  virtual void write_output_info(const std::string& base = "") const = 0;
};

template <TransportOperator TransportOp, CollisionOperator CollisionOp>
class ParticleMover : public IParticleMover {
 public:
  ParticleMover(TransportOp t, CollisionOp c)
      : transport_operator_(t), collision_operator_(c) {}

  bool exact_cancellation_compatible() const override {
    return transport_operator_.exact_cancellation_compatible();
  }

  bool track_length_compatible() const override {
    return transport_operator_.track_length_compatible();
  }

  void write_output_info(const std::string& base = "") const override {
    transport_operator_.write_output_info(base);
    collision_operator_.write_output_info(base);
  }

  std::vector<BankedParticle> transport(
      std::vector<Particle>& bank,
      std::optional<NoiseParameters> noise = std::nullopt,
      std::vector<BankedParticle>* noise_bank = nullptr,
<<<<<<< HEAD
      const NoiseMaker* noise_maker = nullptr) override final {
        
=======
      const NoiseMaker* noise_maker = nullptr) override {
>>>>>>> dcbad760
#ifdef ABEILLE_USE_OMP
#pragma omp parallel
#endif
    {
      // Thread local storage
      ThreadLocalScores thread_scores;

// Transport all particles in for thread
#ifdef ABEILLE_USE_OMP
#pragma omp for schedule(dynamic)
#endif
      for (std::size_t n = 0; n < bank.size(); n++) {
        // Particle and its personal tracker
        Particle& p = bank[n];
        Tracker trkr(p.r(), p.u());

        // If we got lost, kill the particle
        if (trkr.is_lost()) {
          std::stringstream mssg;
          mssg << "Particle become lost at " << p.r() << ", ";
          mssg << " u = " << p.u() << ", token = " << trkr.surface_token();
          warning(mssg.str());
          p.kill();
        }
        // Only make helper if we aren't lost, to make sure that material isn't
        // a nullptr. We also set the URR random variable here, if using
        // ptables.
        MaterialHelper mat(trkr.material(), p.E(), noise);
        if (settings::use_urr_ptables) mat.set_urr_rand_vals(p.rng);

        // While the partilce is alive, we continually do flights and collisions
        while (p.is_alive()) {
          transport_operator_.transport(p, trkr, mat, thread_scores);

          if (p.is_alive()) {
            // Sample noise source from the noise maker
            if (noise_maker) {
              noise_maker->sample_noise_source(p, mat);
            }

            // Score flux collision estimator with Sigma_t
            Tallies::instance().score_collision(p, mat);
            
            Tallies::instance().score_collision(p,trkr, mat);

            // Contribute to keff collision estimator and migration area scores
            thread_scores.k_col_score +=
                p.wgt() * mat.vEf(p.E()) / mat.Et(p.E());
            const double mig_dist = (p.r() - p.r_birth()).norm();
            thread_scores.mig_score +=
                p.wgt() * mat.Ea(p.E()) / mat.Et(p.E()) * mig_dist * mig_dist;

            // Perform the collision
            collision_operator_.collision(p, mat, thread_scores);

            // Update direction of the Tracker instance
            trkr.set_u(p.u());

            // Since the energy changed in the collision, we also need to update
            // the random values for the URR ptables, if being used.
            if (settings::use_urr_ptables) mat.set_urr_rand_vals(p.rng);

            // Set previous collision to real (for cancellation)
            p.set_previous_collision_real();
          }

          if (p.is_alive() == false) {
            // Particle was killed, either by the flight or collision.
            // Attempt a resurection
            resurection_ritual(p, trkr, mat);
          }
        }  // While alive
      }    // For all particles

      // Send all thread local scores to tallies instance
      Tallies::instance().score_k_col(thread_scores.k_col_score);
      Tallies::instance().score_k_abs(thread_scores.k_abs_score);
      Tallies::instance().score_k_trk(thread_scores.k_trk_score);
      Tallies::instance().score_k_tot(thread_scores.k_tot_score);
      Tallies::instance().score_leak(thread_scores.leakage_score);
      Tallies::instance().score_mig_area(thread_scores.mig_score);
      thread_scores.k_col_score = 0.;
      thread_scores.k_abs_score = 0.;
      thread_scores.k_trk_score = 0.;
      thread_scores.k_tot_score = 0.;
      thread_scores.leakage_score = 0.;
      thread_scores.mig_score = 0.;
    }  // Parallel

    // Vector to contain all fission daughters for all threads
    std::vector<BankedParticle> fission_neutrons;

    // Empty all particle fission banks into the main one
    for (auto& p : bank) {
      p.empty_fission_bank(fission_neutrons);
    }

    if (noise_bank && noise_maker) {
      for (auto& p : bank) {
        p.empty_noise_bank(*noise_bank);
      }
    }

    // Can now clear the old bank
    bank.clear();

    return fission_neutrons;
  }

 protected:
  TransportOp transport_operator_;
  CollisionOp collision_operator_;

  void resurection_ritual(Particle& p, Tracker& trkr,
                          MaterialHelper& mat) const {
    p.resurect();

    if (p.is_alive()) {
      p.set_previous_collision_real();
      trkr.set_r(p.r());
      trkr.set_u(p.u());
      trkr.restart_get_current();
      // Check if we are lost
      if (trkr.is_lost()) {
        std::stringstream mssg;
        mssg << "Particle " << p.history_id() << ".";
        mssg << p.secondary_id() << " has become lost.\n";
        mssg << "Attempted resurection at r = " << trkr.r();
        mssg << ", u = " << trkr.u() << ".";
        fatal_error(mssg.str());
      }
      mat.set_material(trkr.material(), p.E());
      if (settings::use_urr_ptables) mat.set_urr_rand_vals(p.rng);
    } else if (settings::rng_stride_warnings) {
      // History is truly dead.
      // Check if we went past the particle stride.
      uint64_t n_rng_calls = p.number_of_rng_calls();
      if (n_rng_calls > settings::rng_stride) {
        // This isn't really a good thing. We should
        // write a warning.
        std::string mssg = "History " + std::to_string(p.history_id()) +
                           " overran the RNG stride.";
        warning(mssg);
      }
    }
  }
};

class INoiseParticleMover : public IParticleMover {
 public:
  INoiseParticleMover() = default;
  virtual ~INoiseParticleMover() = default;

  virtual bool noise_generations() const = 0;
};

template <TransportOperator TransportOp>
class NoiseParticleMover
    : public ParticleMover<TransportOp, NoiseBranchingCollision>,
      public INoiseParticleMover {
 public:
  NoiseParticleMover(TransportOp t, NoiseBranchingCollision c)
      : ParticleMover<TransportOp, NoiseBranchingCollision>(t, c) {}

  std::vector<BankedParticle> transport(
      std::vector<Particle>& bank,
      std::optional<NoiseParameters> noise = std::nullopt,
      std::vector<BankedParticle>* noise_bank = nullptr,
      const NoiseMaker* noise_maker = nullptr) override final {
    return ParticleMover<TransportOp, NoiseBranchingCollision>::transport(
        bank, noise, noise_bank, noise_maker);
  }

  bool exact_cancellation_compatible() const override final {
    return ParticleMover<
        TransportOp, NoiseBranchingCollision>::exact_cancellation_compatible();
  }

  bool track_length_compatible() const override final {
    return ParticleMover<TransportOp,
                         NoiseBranchingCollision>::track_length_compatible();
  }

  void write_output_info(const std::string& base = "") const override final {
    ParticleMover<TransportOp, NoiseBranchingCollision>::write_output_info(
        base);
  }

  bool noise_generations() const override final {
    return this->collision_operator_.noise_generations();
  };
};

std::shared_ptr<INoiseParticleMover> make_noise_particle_mover(
    const YAML::Node& sim);

std::shared_ptr<IParticleMover> make_particle_mover(const YAML::Node& sim,
                                                    settings::SimMode mode);

#endif<|MERGE_RESOLUTION|>--- conflicted
+++ resolved
@@ -81,12 +81,7 @@
       std::vector<Particle>& bank,
       std::optional<NoiseParameters> noise = std::nullopt,
       std::vector<BankedParticle>* noise_bank = nullptr,
-<<<<<<< HEAD
-      const NoiseMaker* noise_maker = nullptr) override final {
-        
-=======
       const NoiseMaker* noise_maker = nullptr) override {
->>>>>>> dcbad760
 #ifdef ABEILLE_USE_OMP
 #pragma omp parallel
 #endif
