#include <tallies/itally.hpp>
#include <tallies/legendre_fet.hpp>
#include <tallies/tallies.hpp>
#include <utils/output.hpp>

#include <boost/container/static_vector.hpp>
using StaticVector6 = boost::container::static_vector<size_t, 6>;

LegendreFET::LegendreFET(std::shared_ptr<CartesianFilter> position_filter,
                         std::shared_ptr<EnergyFilter> energy_in,
                         std::vector<LegendreFET::Axis> axes, std::vector<std::size_t> fet_order,
                         Quantity quantity, Estimator estimator,
                         std::string name)
    : ITally(quantity, estimator, name),
      cartesian_filter_(position_filter),
      energy_in_(energy_in),
      axes_(axes.begin(), axes.end()),
      legendre_polynomial_(fet_order),
      fet_order_(fet_order) {
  StaticVector6 tally_shape;
  // add the dimension for energy_in_ only if exist
  if (energy_in_) {
    std::size_t ne = energy_in_->size();
    tally_shape.push_back(ne);
  }

  // get the shape or dimensions for the cartesian_filter_
  // the legendre-fet requires the co-ordinate information

  if (cartesian_filter_ == nullptr) {
    fatal_error("LegendreFET has nullptr cartesian-filter.");
  }
  StaticVector3 position_shape = cartesian_filter_->get_shape();
  tally_shape.insert(tally_shape.end(), position_shape.begin(),
                     position_shape.end());

  // for legendre, check the size of axis vector should be between than 3.
  if (axes_.size() <= 1 && axes_.size() >= 3)
    fatal_error("LegendreFET length of axes must be in [1,3].");

  if ((quantity_.type == Quantity::Type::Source ||
       quantity_.type == Quantity::Type::RealSource ||
       quantity_.type == Quantity::Type::ImagSource) &&
      estimator_ != Estimator::Source) {
    std::stringstream mssg;
    mssg << "Tally " << tally_name_
         << " has a source-like qantity but does not use a source estimator.";
    fatal_error(mssg.str());
  }

  // Add the dimension for the order of FET only
  // the dimension size will be sum of all order+1 for any given axis
  std::size_t fet_order_dimension = 0;
  for ( std::size_t it_axis = 0; it_axis < fet_order_.size(); it_axis++){
    fet_order_dimension += fet_order_[it_axis] + 1;
  }
  tally_shape.push_back(fet_order_dimension);

  // reallocate and fill with zeros for the tally avg, gen-score and variance
  tally_avg_.resize(tally_shape);
  tally_avg_.fill(0.0);

  tally_gen_score_.resize(tally_shape);
  tally_gen_score_.fill(0.0);

  tally_var_.resize(tally_shape);
  tally_var_.fill(0.0);
}

void LegendreFET::score_collision(const Particle& p, const Tracker& tktr,
                                  MaterialHelper& mat) {
  StaticVector6 indices;
  // get the energy-index, if energy-filter exists
  if (energy_in_) {
    std::optional<std::size_t> E_indx = energy_in_->get_index(p.E());
    if (E_indx.has_value() == false) {
      // Not inside any energy bin. Don't score.
      return;
    }

    indices.push_back(E_indx.value());
  }

  // get the cartisian_filter indices
  StaticVector3 position_index = cartesian_filter_->get_indices(tktr);
  if (position_index.empty()) {
    // No bin is found, don't score.
    return;
  }

  indices.insert(indices.end(), position_index.begin(), position_index.end());

  const double Et = mat.Et(p.E());

  const double collision_score =
      particle_base_score(p.E(), p.wgt(), p.wgt2(), &mat) / Et;

  // add one dimesnion for FET-index
  // this dimension will loop over all the order for differnt axes
  const size_t FET_index = indices.size();
  indices.push_back(0);
  // index to iterate over the differnt order in axes
  std::size_t it_coeff = 0;

  // Variables for scoring
  double beta_n, scaled_loc;
  // Loop over the different axis and indexing is done
  for (std::size_t it_axis = 0; it_axis < axes_.size(); it_axis++) {

    // get the scaled x, y, or z for legendre polynomial
    switch (axes_[it_axis]) {
      case LegendreFET::Axis::X: {
        const double xmin_ = cartesian_filter_->x_min(position_index);
        const double inv_dx_ = cartesian_filter_->inv_dx(position_index);
        scaled_loc = 2. * (tktr.r().x() - xmin_) * inv_dx_ - 1.;
      } break;

      case LegendreFET::Axis::Y: {
        const double ymin_ = cartesian_filter_->y_min(position_index);
        const double inv_dy_ = cartesian_filter_->inv_dy(position_index);
        scaled_loc = 2. * (tktr.r().y() - ymin_) * inv_dy_ - 1.;
      } break;

      case LegendreFET::Axis::Z: {
        const double zmin_ = cartesian_filter_->z_min(position_index);
        const double inv_dz_ = cartesian_filter_->inv_dz(position_index);
        scaled_loc = 2. * (tktr.r().z() - zmin_) * inv_dz_ - 1.;
      }
    }

    // loop over differnt FET order
<<<<<<< HEAD
    const std::vector<double> legendre_values =
        legendre_polynomial_.evaluate_legendres(scaled_loc);
    for (std::size_t i = 0; i <= fet_order_; i++) {
      beta_n = collision_score * legendre_values[i];
      indices[FET_index] = i;
=======
    double p0 = 1.;
    double p1 = 1.;
    double p2 = 1.;
    for (std::size_t i = 0; i <= fet_order_[it_axis]; i++) {
      if (i > 0) {
        // recursive relation to evaluate the legendre
        p2 = (scaled_loc * static_cast<double>(2 * i - 1) * p1 -
              static_cast<double>(i - 1) * p0) /
             static_cast<double>(i);
        p0 = p1;
        p1 = p2;
      }
      beta_n = collision_score * p2;
      indices[FET_index] = it_coeff;
      it_coeff++;
>>>>>>> 8cef25bb

#ifdef ABEILLE_USE_OMP
#pragma omp atomic
#endif
      tally_gen_score_.element(indices.begin(), indices.end()) += beta_n;
    }
  }
}

void LegendreFET::score_source(const BankedParticle& p) {
  const Position r = p.r;

  StaticVector6 indices;
  // get the energy-index, if energy-filter exists
  if (energy_in_) {
    std::optional<std::size_t> E_indx = energy_in_->get_index(p.E);
    if (E_indx.has_value() == false) {
      // Not inside any energy bin. Don't score.
      return;
    }

    indices.push_back(E_indx.value());
  }

  // get the cartisian_filter indices
  StaticVector3 position_index = cartesian_filter_->get_position_index(r);
  if (position_index.empty()) {
    // No bin is found, don't score.
    return;
  }

  indices.insert(indices.end(), position_index.begin(), position_index.end());

  const double source_score = particle_base_score(p.E, p.wgt, p.wgt2, nullptr);

  // add one dimesnion for FET-index
  // this dimension will loop over all the order for differnt axes
  const size_t FET_index = indices.size();
  indices.push_back(0);
  // index to iterate over the differnt order in axes
  std::size_t it_coeff = 0;

  // Variables for scoring
  double beta_n, scaled_loc;
  // Loop over the different axis and indexing is done
  for (std::size_t it_axis = 0; it_axis < axes_.size(); it_axis++) {

    // get the scaled x, y, or z for legendre polynomial
    switch (axes_[it_axis]) {
      case LegendreFET::Axis::X: {
        const double xmin_ = cartesian_filter_->x_min(position_index);
        const double inv_dx_ = cartesian_filter_->inv_dx(position_index);
<<<<<<< HEAD
        scaled_loc = 2. * (trkr.r().x() - xmin_) * inv_dx_ - 1.;
=======
        scaled_loc = 2. * (r.x() - xmin_) * inv_dx_ - 1.;
>>>>>>> 8cef25bb
      } break;

      case LegendreFET::Axis::Y: {
        const double ymin_ = cartesian_filter_->y_min(position_index);
        const double inv_dy_ = cartesian_filter_->inv_dy(position_index);
<<<<<<< HEAD
        scaled_loc = 2. * (trkr.r().y() - ymin_) * inv_dy_ - 1.;
=======
        scaled_loc = 2. * (r.y() - ymin_) * inv_dy_ - 1.;
>>>>>>> 8cef25bb
      } break;

      case LegendreFET::Axis::Z: {
        const double zmin_ = cartesian_filter_->z_min(position_index);
        const double inv_dz_ = cartesian_filter_->inv_dz(position_index);
<<<<<<< HEAD
        scaled_loc = 2. * (trkr.r().z() - zmin_) * inv_dz_ - 1.;
=======
        scaled_loc = 2. * (r.z() - zmin_) * inv_dz_ - 1.;
>>>>>>> 8cef25bb
      }
    }

    // loop over differnt FET order
<<<<<<< HEAD
    const std::vector<double> lgendre_value =
        legendre_polynomial_.evaluate_legendres(scaled_loc);
    for (std::size_t i = 0; i <= fet_order_; i++) {
      beta_n = source_score * lgendre_value[i];
      indices[FET_index] = i;
=======
    double p0 = 1.;
    double p1 = 1.;
    double p2 = 1.;
    for (std::size_t i = 0; i <= fet_order_[it_axis]; i++) {
      // recursive relation to evaluate the legendre
      if (i > 0) {
        p2 = (scaled_loc * static_cast<double>(2 * i - 1) * p1 -
              static_cast<double>(i - 1) * p0) /
             static_cast<double>(i);
        p0 = p1;
        p1 = p2;
      }
      beta_n = source_score * p2;
      indices[FET_index] = it_coeff;
      it_coeff++;
>>>>>>> 8cef25bb

#ifdef ABEILLE_USE_OMP
#pragma omp atomic
#endif
      tally_gen_score_.element(indices.begin(), indices.end()) += beta_n;
    }
  }
}
<<<<<<< HEAD

double LegendreFET::evaluate(const Position& r, const double& E) const {
  StaticVector6 indices;
  // get the energy-index, if energy-filter exists
  if (energy_in_) {
    std::optional<std::size_t> E_indx = energy_in_->get_index(E);
    if (E_indx.has_value() == false) {
      // Not inside any energy bin.return 0.
      return 0.;
    }
    indices.push_back(E_indx.value());
  }
  // create a temporary tracker to get a position index
  Direction u;
  Tracker tktr(r, u);
  // get the cartisian_filter indices
  StaticVector3 position_index = cartesian_filter_->get_indices(tktr);
  indices.insert(indices.end(), position_index.begin(), position_index.end());

  // add one dimension for axis_index
  const size_t axis_index = indices.size();
  indices.push_back(0);

  // add one dimesnion for FET-index
  const size_t FET_index = indices.size();
  indices.push_back(0);

  // get the inverse of dx, dy, and dz
  const double inv_dx_ = cartesian_filter_->inv_dx(position_index);
  const double inv_dy_ = cartesian_filter_->inv_dy(position_index);
  const double inv_dz_ = cartesian_filter_->inv_dz(position_index);

  double tally_value = 1.;  // for evaluation of tally at a given Position
  for (std::size_t it_axis = 0; it_axis < axes_.size(); it_axis++) {
    indices[axis_index] = it_axis;
    // check every existing axis and calculate for each and every order
    switch (axes_[it_axis]) {
      case LegendreFET::Axis::X: {
        // get the x-min of the position bin and calculate the scaled-x
        const double xmin_ = cartesian_filter_->x_min(position_index);
        const double scaled_x = 2. * (tktr.r().x() - xmin_) * inv_dx_ - 1.;
        // get the value of each legendre polynomial for calculated scaled-x
        const std::vector<double> lgendre_value =
            legendre_polynomial_.evaluate_legendres(scaled_x);
        // do the loop over each order and calculate the fet in x-direction
        double fet_value_x = 0.;
        for (std::size_t order = 0; order <= fet_order_; order++) {
          indices[FET_index] = order;
          fet_value_x += (2. * static_cast<double>(order) + 1.) *
                         tally_avg_.element(indices.begin(), indices.end()) *
                         lgendre_value[order];
        }
        tally_value *= fet_value_x;
      } break;

      case LegendreFET::Axis::Y: {
        // get the y-min of the position bin and calculate the scaled-y
        const double ymin_ = cartesian_filter_->y_min(position_index);
        const double scaled_y = 2. * (tktr.r().y() - ymin_) * inv_dy_ - 1.;
        // get the value of each legendre polynomial for calculated scaled-y
        const std::vector<double> lgendre_value =
            legendre_polynomial_.evaluate_legendres(scaled_y);
        // do the loop over each order and calculate the fet in y-direction
        double fet_value_y = 0.;
        for (std::size_t order = 0; order <= fet_order_; order++) {
          indices[FET_index] = order;
          fet_value_y += (2. * static_cast<double>(order) + 1.) *
                         tally_avg_.element(indices.begin(), indices.end()) *
                         lgendre_value[order];
        }
        tally_value *= fet_value_y;
      } break;

      case LegendreFET::Axis::Z: {
        // get the z-min of the position bin and calculate the scaled-z
        const double zmin_ = cartesian_filter_->z_min(position_index);
        const double scaled_z = 2. * (tktr.r().z() - zmin_) * inv_dz_ - 1.;
        // get the value of each legendre polynomial for calculated scaled-z
        const std::vector<double> lgendre_value =
            legendre_polynomial_.evaluate_legendres(scaled_z);
        // do the loop over each order and calculate the fet in z-direction
        double fet_value_z = 0;
        for (std::size_t order = 0; order <= fet_order_; order++) {
          indices[FET_index] = order;
          fet_value_z += (2. * static_cast<double>(order) + 1.) *
                         tally_avg_.element(indices.begin(), indices.end()) *
                         lgendre_value[order];
        }
        tally_value *= fet_value_z;
      }
      default:
        break;
    }
=======

double LegendreFET::evaluate(const Position& r, const double& E) const {
  StaticVector6 indices;
  // get the energy-index, if energy-filter exists
  if (energy_in_) {
    std::optional<std::size_t> E_indx = energy_in_->get_index(E);
    if (E_indx.has_value() == false) {
      // Not inside any energy bin.return 0.
      return 0.;
    }
    indices.push_back(E_indx.value());
  }
  // get the cartisian_filter indices
  StaticVector3 position_index = cartesian_filter_->get_position_index(r);
  if (position_index.empty()) {
    // No bin is found, return 0.
    return 0.;
  }
  indices.insert(indices.end(), position_index.begin(), position_index.end());

  // add one dimesnion for FET-index
  // this dimension will loop over all the order for differnt axes
  const size_t FET_index = indices.size();
  indices.push_back(0);
  // index to iterate over the differnt order in axes
  std::size_t it_coeff = 0;

  double tally_value = 1.;  // for evaluation of tally at a given Position
  double scaled_loc;
  for (std::size_t it_axis = 0; it_axis < axes_.size(); it_axis++) {
    
    // check every existing axis and calculate for each and every order
    switch (axes_[it_axis]) {
      case LegendreFET::Axis::X: {
        // get the x-min of the position bin and calculate the scaled-x
        const double xmin_ = cartesian_filter_->x_min(position_index);
        // get the inverse of dx
        const double inv_dx_ = cartesian_filter_->inv_dx(position_index);
        scaled_loc = 2. * (r.x() - xmin_) * inv_dx_ - 1.;
      } break;

      case LegendreFET::Axis::Y: {
        // get the y-min of the position bin and calculate the scaled-y
        const double ymin_ = cartesian_filter_->y_min(position_index);
        // get the inverse of dy
        const double inv_dy_ = cartesian_filter_->inv_dy(position_index);
        scaled_loc = 2. * (r.y() - ymin_) * inv_dy_ - 1.;
      } break;

      case LegendreFET::Axis::Z: {
        // get the z-min of the position bin and calculate the scaled-z
        const double zmin_ = cartesian_filter_->z_min(position_index);
        // get the inverse of dz
        const double inv_dz_ = cartesian_filter_->inv_dz(position_index);
        scaled_loc = 2. * (r.z() - zmin_) * inv_dz_ - 1.;
      }
    }

    double fet_value = 0.;
    double p0 = 1.;
    double p1 = 1.;
    double p2 = 1.;
    // loop over each order and calculate the fet for respective axis
    for (std::size_t order = 0; order <= fet_order_[it_axis]; order++) {
      indices[FET_index] = it_coeff;
      it_coeff++;

      if (order > 0) {
        // recursive relation to evaluate the legendre
        p2 = (scaled_loc * static_cast<double>(2 * order - 1) * p1 -
              static_cast<double>(order - 1) * p0) /
             static_cast<double>(order);
        p0 = p1;
        p1 = p2;
      }
      fet_value += (2. * static_cast<double>(order) + 1.) *
                   tally_avg_.element(indices.begin(), indices.end()) * p2;
    }
    tally_value *= fet_value;
>>>>>>> 8cef25bb

    // The normalisation is required and done by dividing zero-moment
    if (it_axis > 0) {
      indices[FET_index] = 0;
      tally_value /= tally_avg_.element(indices.begin(), indices.end());
    }
  }
<<<<<<< HEAD
=======

>>>>>>> 8cef25bb
  return tally_value;
}

std::vector<double> LegendreFET::evaluate(
    const std::vector<std::pair<Position, double>> r_E) const {
  // store the tally values
  std::vector<double> tallied_values;
  tallied_values.reserve(r_E.size());

  // loop over the positions to get first the energy and position index
  for (std::size_t i = 0; i < r_E.size(); i++) {
    StaticVector6 indices;
    const Position r = r_E[i].first;
    const double E = r_E[i].second;
    // get the energy-index, if energy-filter exists
    if (energy_in_) {
      std::optional<std::size_t> E_indx = energy_in_->get_index(E);
      if (E_indx.has_value() == false) {
        // Not inside any energy bin. push_back 0. in talied_values and
        // continue.
        tallied_values.push_back(0.);
        continue;
      }
      indices.push_back(E_indx.value());
    }
<<<<<<< HEAD
    // create a temporary tracker to get a position index
    Direction u;
    Tracker tktr(r, u);
    // get the cartisian_filter indices
    StaticVector3 position_index = cartesian_filter_->get_indices(tktr);
    indices.insert(indices.end(), position_index.begin(), position_index.end());

    // add one dimension for axis_index
    const size_t axis_index = indices.size();
    indices.push_back(0);

    // add one dimesnion for FET-index
    const size_t FET_index = indices.size();
    indices.push_back(0);

    // get the inverse of dx, dy, and dz
    const double inv_dx_ = cartesian_filter_->inv_dx(position_index);
    const double inv_dy_ = cartesian_filter_->inv_dy(position_index);
    const double inv_dz_ = cartesian_filter_->inv_dz(position_index);

    double tally_value = 1.;  // for evaluation of tally at a given Position
    for (std::size_t it_axis = 0; it_axis < axes_.size(); it_axis++) {
      indices[axis_index] = it_axis;
=======
    // get the cartisian_filter indices
    StaticVector3 position_index = cartesian_filter_->get_position_index(r);
    if (position_index.empty()) {
      // No bin is found, push_back 0.
      tallied_values.push_back(0.);
      continue;
    }
    indices.insert(indices.end(), position_index.begin(), position_index.end());

    // add one dimesnion for FET-index
    // this dimension will loop over all the order for differnt axes
    const size_t FET_index = indices.size();
    indices.push_back(0);
    // index to iterate over the differnt order in axes
    std::size_t it_coeff = 0;

    double tally_value = 1.;  // for evaluation of tally at a given Position
    double scaled_loc;
    for (std::size_t it_axis = 0; it_axis < axes_.size(); it_axis++) {
      
>>>>>>> 8cef25bb
      // check every existing axis and calculate for each and every order
      switch (axes_[it_axis]) {
        case LegendreFET::Axis::X: {
          // get the x-min of the position bin and calculate the scaled-x
          const double xmin_ = cartesian_filter_->x_min(position_index);
<<<<<<< HEAD
          const double scaled_x = 2. * (tktr.r().x() - xmin_) * inv_dx_ - 1.;
          // get the value of each legendre polynomial for calculated scaled-x
          const std::vector<double> lgendre_value =
              legendre_polynomial_.evaluate_legendres(scaled_x);
          // do the loop over each order and calculate the fet in x-direction
          double fet_value_x = 0.;
          for (std::size_t order = 0; order <= fet_order_; order++) {
            indices[FET_index] = order;
            fet_value_x += (2. * static_cast<double>(order) + 1.) *
                           tally_avg_.element(indices.begin(), indices.end()) *
                           lgendre_value[order];
          }
          tally_value *= fet_value_x;
=======
          // get the inverse of dx
          const double inv_dx_ = cartesian_filter_->inv_dx(position_index);
          scaled_loc = 2. * (r.x() - xmin_) * inv_dx_ - 1.;
>>>>>>> 8cef25bb
        } break;

        case LegendreFET::Axis::Y: {
          // get the y-min of the position bin and calculate the scaled-y
          const double ymin_ = cartesian_filter_->y_min(position_index);
<<<<<<< HEAD
          const double scaled_y = 2. * (tktr.r().y() - ymin_) * inv_dy_ - 1.;
          // get the value of each legendre polynomial for calculated scaled-y
          const std::vector<double> lgendre_value =
              legendre_polynomial_.evaluate_legendres(scaled_y);
          // do the loop over each order and calculate the fet in y-direction
          double fet_value_y = 0.;
          for (std::size_t order = 0; order <= fet_order_; order++) {
            indices[FET_index] = order;
            fet_value_y += (2. * static_cast<double>(order) + 1.) *
                           tally_avg_.element(indices.begin(), indices.end()) *
                           lgendre_value[order];
          }
          tally_value *= fet_value_y;
=======
          // get the inverse of dy
          const double inv_dy_ = cartesian_filter_->inv_dy(position_index);
          scaled_loc = 2. * (r.y() - ymin_) * inv_dy_ - 1.;
>>>>>>> 8cef25bb
        } break;

        case LegendreFET::Axis::Z: {
          // get the z-min of the position bin and calculate the scaled-z
          const double zmin_ = cartesian_filter_->z_min(position_index);
<<<<<<< HEAD
          const double scaled_z = 2. * (tktr.r().z() - zmin_) * inv_dz_ - 1.;
          // get the value of each legendre polynomial for calculated scaled-z
          const std::vector<double> lgendre_value =
              legendre_polynomial_.evaluate_legendres(scaled_z);
          // do the loop over each order and calculate the fet in z-direction
          double fet_value_z = 0;
          for (std::size_t order = 0; order <= fet_order_; order++) {
            indices[FET_index] = order;
            fet_value_z += (2. * static_cast<double>(order) + 1.) *
                           tally_avg_.element(indices.begin(), indices.end()) *
                           lgendre_value[order];
          }
          tally_value *= fet_value_z;
        }
        default:
          break;
      }
=======
          // get the inverse of dz
          const double inv_dz_ = cartesian_filter_->inv_dz(position_index);
          scaled_loc = 2. * (r.z() - zmin_) * inv_dz_ - 1.;
        }
      }

      double fet_value = 0.;
      double p0 = 1.;
      double p1 = 1.;
      double p2 = 1.;
      // loop over each order and calculate the fet for respective axis
      for (std::size_t order = 0; order <= fet_order_[it_axis]; order++) {
        indices[FET_index] = it_coeff;
        it_coeff++;

        if (order > 0) {
          // recursive relation to evaluate the legendre
          p2 = (scaled_loc * static_cast<double>(2 * order - 1) * p1 -
                static_cast<double>(order - 1) * p0) /
               static_cast<double>(order);
          p0 = p1;
          p1 = p2;
        }
        fet_value += (2. * static_cast<double>(order) + 1.) *
                     tally_avg_.element(indices.begin(), indices.end()) * p2;
      }
      tally_value *= fet_value;
>>>>>>> 8cef25bb

      // The normalisation is required and done by dividing zero-moment
      if (it_axis > 0) {
        indices[FET_index] = 0;
        tally_value /= tally_avg_.element(indices.begin(), indices.end());
      }
    }
    tallied_values.push_back(tally_value);
  }
<<<<<<< HEAD
=======

>>>>>>> 8cef25bb
  return tallied_values;
}

void LegendreFET::write_tally() {
  // Only master can write tallies, as only master has a copy
  // of the mean and variance.
  if (mpi::rank != 0) return;

  auto& h5 = Output::instance().h5();

  // Create the group for the tally
  auto tally_grp = h5.createGroup("results/" + tally_name_);

  // Save the type
  tally_grp.createAttribute("type", "legendre-fet");

  // Save the energy-in filter
  if (energy_in_) {
    tally_grp.createAttribute("energy-filter", energy_in_->id());
  }

  // Save position filter
  tally_grp.createAttribute("position-filter", cartesian_filter_->id());

  // Save FET order
  tally_grp.createAttribute("order", fet_order_);

  // Save the axes
  std::vector<std::string> axes;
  for (const auto& ax : axes_) {
    switch (ax) {
      case Axis::X:
        axes.push_back("x");
        break;

      case Axis::Y:
        axes.push_back("y");
        break;

      case Axis::Z:
        axes.push_back("z");
        break;
    }
  }
  tally_grp.createAttribute("axes", axes);

  // Save the quantity
  tally_grp.createAttribute("quantity", quantity_str());
  if (quantity_.type == Quantity::Type::MT) {
    tally_grp.createAttribute("mt", quantity_.mt);
  }

  // Save the estimator
  tally_grp.createAttribute("estimator", estimator_str());

  // Convert flux_var to the error on the mean
  this->var_to_std_on_mean();

  // Add data sets for the average and the standard deviation
  std::vector<std::size_t> shape(tally_avg_.shape().begin(),
                                 tally_avg_.shape().end());
  auto avg_dset = tally_grp.createDataSet<double>("avg", H5::DataSpace(shape));
  avg_dset.write_raw(tally_avg_.data());

  auto std_dset = tally_grp.createDataSet<double>("std", H5::DataSpace(shape));
  std_dset.write_raw(tally_var_.data());
}

std::shared_ptr<LegendreFET> make_legendre_fet(const YAML::Node& node) {
  // Check the name of the tally is given or not.
  if (!node["name"] && node["name"].IsScalar() == false) {
    fatal_error("No valid name is provided on tally.");
  }
  std::string name = node["name"].as<std::string>();

  // Check for the quantity
  std::string given_quantity = "";
  if (!node["quantity"] || node["quantity"].IsScalar() == false) {
    fatal_error("The tally " + name +
                " has an invalid/nonexistent quantity entry.");
  }
  given_quantity = node["quantity"].as<std::string>();
  Quantity quant = read_quantity(node, name);
  const bool source_like = (quant.type == Quantity::Type::Source ||
                            quant.type == Quantity::Type::RealSource ||
                            quant.type == Quantity::Type::ImagSource);

  std::string estimator_name = "collision";
  if (source_like) {
    estimator_name = "source";
  }

  // Check the estimator is given or not. We default to collision estimators.
  if (node["estimator"] && node["estimator"].IsScalar()) {
    estimator_name = node["estimator"].as<std::string>();
  } else if (node["estimator"]) {
    fatal_error("Invalid estimator entry is given on tally " + name + ".");
  }
  Estimator estimator;
  if (estimator_name == "collision") {
    estimator = Estimator::Collision;
  } else if (estimator_name == "track-length") {
    estimator = Estimator::TrackLength;
    fatal_error(
        "On tally " + name +
        ", track-length estimator is not yet supported on legendre-fet.");
  } else if (estimator_name == "source") {
    estimator = Estimator::Source;
  } else {
    std::stringstream mssg;
    mssg << "The tally " << name << " was provided with an unkown estimator \""
         << estimator_name << "\".";
    fatal_error(mssg.str());
  }

  if (source_like && estimator != Estimator::Source) {
    std::stringstream mssg;
    mssg << "Tally " << name
         << " has a source-like quantity but not a source estimator.";
    fatal_error(mssg.str());
  }

  // get the tallies instance
  auto& tallies = Tallies::instance();

  // Get the energy bounds, if any is given
  std::shared_ptr<EnergyFilter> energy_filter = nullptr;
  if (node["energy-filter"] && node["energy-filter"].IsScalar()) {
    std::size_t energy_id = node["energy-filter"].as<std::size_t>();
    energy_filter = tallies.get_energy_filter(energy_id);
    if (energy_filter == nullptr) {
      std::stringstream mssg;
      mssg << "For tally " << name << ", cannot find energy filter with id "
           << energy_id << ".";
      fatal_error(mssg.str());
    }
  } else if (node["energy-filter"]) {
    fatal_error("Invalid energy-filter entry on tally " + name + ".");
  }

  // Get the cartesian type position filter
  std::shared_ptr<CartesianFilter> cartesian_filter = nullptr;
  if (!node["position-filter"] || node["position-filter"].IsScalar() == false) {
    std::stringstream mssg;
    mssg << "Legendre-FET tally " << name
         << " has invalid/nonexistent position-filter entry.";
    fatal_error(mssg.str());
  }
  std::size_t position_id = node["position-filter"].as<std::size_t>();
  cartesian_filter = tallies.get_cartesian_filter(position_id);
  if (cartesian_filter == nullptr) {
    std::stringstream mssg;
    mssg << "Legenre-FET tally " << name << " was provided position-filter id "
         << position_id << ". No cartesian filter with this id was found.";
    fatal_error(mssg.str());
  }

  // Get the legendre-fet order
  if (!node["order"] || !node["order"].IsSequence()) {
    std::stringstream mssg;
    mssg << "Legendre-FET tally " << name
         << " was not provided a valid order entry.";
    fatal_error(mssg.str());
  }
  std::vector<std::size_t> order = node["order"].as<std::vector<std::size_t>>();

  // Get the legendre-fet axes
  if (!node["axes"] || node["axes"].IsSequence() == false) {
    std::stringstream mssg;
    mssg << "Tally " << name << " does not have a valid axes list entry.";
    fatal_error(mssg.str());
  }
  std::vector<std::string> axis_strs =
      node["axes"].as<std::vector<std::string>>();

  std::vector<LegendreFET::Axis> axes;
  axes.reserve(axis_strs.size());
  for (const auto& c : axis_strs) {
    if (c == "X" || c == "x")
      axes.push_back(LegendreFET::Axis::X);
    else if (c == "Y" || c == "y")
      axes.push_back(LegendreFET::Axis::Y);
    else if (c == "Z" || c == "z")
      axes.push_back(LegendreFET::Axis::Z);
    else {
      std::stringstream mssg;
      mssg << "Tally " << name << " was provided invalid axis \"" << c << "\".";
      fatal_error(mssg.str());
    }
  }
  if (axes.empty() || axes.size() > 3) {
    std::stringstream mssg;
    mssg << "Tally " << name << " must have 1 to 3 axis entries.";
    fatal_error(mssg.str());
  }

  // Make the Legendre FET tally class
  std::shared_ptr<LegendreFET> tally = std::make_shared<LegendreFET>(
      cartesian_filter, energy_filter, axes, order, quant, estimator, name);

  return tally;
}<|MERGE_RESOLUTION|>--- conflicted
+++ resolved
@@ -15,7 +15,6 @@
       cartesian_filter_(position_filter),
       energy_in_(energy_in),
       axes_(axes.begin(), axes.end()),
-      legendre_polynomial_(fet_order),
       fet_order_(fet_order) {
   StaticVector6 tally_shape;
   // add the dimension for energy_in_ only if exist
@@ -129,13 +128,6 @@
     }
 
     // loop over differnt FET order
-<<<<<<< HEAD
-    const std::vector<double> legendre_values =
-        legendre_polynomial_.evaluate_legendres(scaled_loc);
-    for (std::size_t i = 0; i <= fet_order_; i++) {
-      beta_n = collision_score * legendre_values[i];
-      indices[FET_index] = i;
-=======
     double p0 = 1.;
     double p1 = 1.;
     double p2 = 1.;
@@ -151,7 +143,6 @@
       beta_n = collision_score * p2;
       indices[FET_index] = it_coeff;
       it_coeff++;
->>>>>>> 8cef25bb
 
 #ifdef ABEILLE_USE_OMP
 #pragma omp atomic
@@ -204,42 +195,23 @@
       case LegendreFET::Axis::X: {
         const double xmin_ = cartesian_filter_->x_min(position_index);
         const double inv_dx_ = cartesian_filter_->inv_dx(position_index);
-<<<<<<< HEAD
-        scaled_loc = 2. * (trkr.r().x() - xmin_) * inv_dx_ - 1.;
-=======
         scaled_loc = 2. * (r.x() - xmin_) * inv_dx_ - 1.;
->>>>>>> 8cef25bb
       } break;
 
       case LegendreFET::Axis::Y: {
         const double ymin_ = cartesian_filter_->y_min(position_index);
         const double inv_dy_ = cartesian_filter_->inv_dy(position_index);
-<<<<<<< HEAD
-        scaled_loc = 2. * (trkr.r().y() - ymin_) * inv_dy_ - 1.;
-=======
         scaled_loc = 2. * (r.y() - ymin_) * inv_dy_ - 1.;
->>>>>>> 8cef25bb
       } break;
 
       case LegendreFET::Axis::Z: {
         const double zmin_ = cartesian_filter_->z_min(position_index);
         const double inv_dz_ = cartesian_filter_->inv_dz(position_index);
-<<<<<<< HEAD
-        scaled_loc = 2. * (trkr.r().z() - zmin_) * inv_dz_ - 1.;
-=======
         scaled_loc = 2. * (r.z() - zmin_) * inv_dz_ - 1.;
->>>>>>> 8cef25bb
       }
     }
 
     // loop over differnt FET order
-<<<<<<< HEAD
-    const std::vector<double> lgendre_value =
-        legendre_polynomial_.evaluate_legendres(scaled_loc);
-    for (std::size_t i = 0; i <= fet_order_; i++) {
-      beta_n = source_score * lgendre_value[i];
-      indices[FET_index] = i;
-=======
     double p0 = 1.;
     double p1 = 1.;
     double p2 = 1.;
@@ -255,7 +227,6 @@
       beta_n = source_score * p2;
       indices[FET_index] = it_coeff;
       it_coeff++;
->>>>>>> 8cef25bb
 
 #ifdef ABEILLE_USE_OMP
 #pragma omp atomic
@@ -264,101 +235,6 @@
     }
   }
 }
-<<<<<<< HEAD
-
-double LegendreFET::evaluate(const Position& r, const double& E) const {
-  StaticVector6 indices;
-  // get the energy-index, if energy-filter exists
-  if (energy_in_) {
-    std::optional<std::size_t> E_indx = energy_in_->get_index(E);
-    if (E_indx.has_value() == false) {
-      // Not inside any energy bin.return 0.
-      return 0.;
-    }
-    indices.push_back(E_indx.value());
-  }
-  // create a temporary tracker to get a position index
-  Direction u;
-  Tracker tktr(r, u);
-  // get the cartisian_filter indices
-  StaticVector3 position_index = cartesian_filter_->get_indices(tktr);
-  indices.insert(indices.end(), position_index.begin(), position_index.end());
-
-  // add one dimension for axis_index
-  const size_t axis_index = indices.size();
-  indices.push_back(0);
-
-  // add one dimesnion for FET-index
-  const size_t FET_index = indices.size();
-  indices.push_back(0);
-
-  // get the inverse of dx, dy, and dz
-  const double inv_dx_ = cartesian_filter_->inv_dx(position_index);
-  const double inv_dy_ = cartesian_filter_->inv_dy(position_index);
-  const double inv_dz_ = cartesian_filter_->inv_dz(position_index);
-
-  double tally_value = 1.;  // for evaluation of tally at a given Position
-  for (std::size_t it_axis = 0; it_axis < axes_.size(); it_axis++) {
-    indices[axis_index] = it_axis;
-    // check every existing axis and calculate for each and every order
-    switch (axes_[it_axis]) {
-      case LegendreFET::Axis::X: {
-        // get the x-min of the position bin and calculate the scaled-x
-        const double xmin_ = cartesian_filter_->x_min(position_index);
-        const double scaled_x = 2. * (tktr.r().x() - xmin_) * inv_dx_ - 1.;
-        // get the value of each legendre polynomial for calculated scaled-x
-        const std::vector<double> lgendre_value =
-            legendre_polynomial_.evaluate_legendres(scaled_x);
-        // do the loop over each order and calculate the fet in x-direction
-        double fet_value_x = 0.;
-        for (std::size_t order = 0; order <= fet_order_; order++) {
-          indices[FET_index] = order;
-          fet_value_x += (2. * static_cast<double>(order) + 1.) *
-                         tally_avg_.element(indices.begin(), indices.end()) *
-                         lgendre_value[order];
-        }
-        tally_value *= fet_value_x;
-      } break;
-
-      case LegendreFET::Axis::Y: {
-        // get the y-min of the position bin and calculate the scaled-y
-        const double ymin_ = cartesian_filter_->y_min(position_index);
-        const double scaled_y = 2. * (tktr.r().y() - ymin_) * inv_dy_ - 1.;
-        // get the value of each legendre polynomial for calculated scaled-y
-        const std::vector<double> lgendre_value =
-            legendre_polynomial_.evaluate_legendres(scaled_y);
-        // do the loop over each order and calculate the fet in y-direction
-        double fet_value_y = 0.;
-        for (std::size_t order = 0; order <= fet_order_; order++) {
-          indices[FET_index] = order;
-          fet_value_y += (2. * static_cast<double>(order) + 1.) *
-                         tally_avg_.element(indices.begin(), indices.end()) *
-                         lgendre_value[order];
-        }
-        tally_value *= fet_value_y;
-      } break;
-
-      case LegendreFET::Axis::Z: {
-        // get the z-min of the position bin and calculate the scaled-z
-        const double zmin_ = cartesian_filter_->z_min(position_index);
-        const double scaled_z = 2. * (tktr.r().z() - zmin_) * inv_dz_ - 1.;
-        // get the value of each legendre polynomial for calculated scaled-z
-        const std::vector<double> lgendre_value =
-            legendre_polynomial_.evaluate_legendres(scaled_z);
-        // do the loop over each order and calculate the fet in z-direction
-        double fet_value_z = 0;
-        for (std::size_t order = 0; order <= fet_order_; order++) {
-          indices[FET_index] = order;
-          fet_value_z += (2. * static_cast<double>(order) + 1.) *
-                         tally_avg_.element(indices.begin(), indices.end()) *
-                         lgendre_value[order];
-        }
-        tally_value *= fet_value_z;
-      }
-      default:
-        break;
-    }
-=======
 
 double LegendreFET::evaluate(const Position& r, const double& E) const {
   StaticVector6 indices;
@@ -438,7 +314,6 @@
                    tally_avg_.element(indices.begin(), indices.end()) * p2;
     }
     tally_value *= fet_value;
->>>>>>> 8cef25bb
 
     // The normalisation is required and done by dividing zero-moment
     if (it_axis > 0) {
@@ -446,10 +321,6 @@
       tally_value /= tally_avg_.element(indices.begin(), indices.end());
     }
   }
-<<<<<<< HEAD
-=======
-
->>>>>>> 8cef25bb
   return tally_value;
 }
 
@@ -475,31 +346,6 @@
       }
       indices.push_back(E_indx.value());
     }
-<<<<<<< HEAD
-    // create a temporary tracker to get a position index
-    Direction u;
-    Tracker tktr(r, u);
-    // get the cartisian_filter indices
-    StaticVector3 position_index = cartesian_filter_->get_indices(tktr);
-    indices.insert(indices.end(), position_index.begin(), position_index.end());
-
-    // add one dimension for axis_index
-    const size_t axis_index = indices.size();
-    indices.push_back(0);
-
-    // add one dimesnion for FET-index
-    const size_t FET_index = indices.size();
-    indices.push_back(0);
-
-    // get the inverse of dx, dy, and dz
-    const double inv_dx_ = cartesian_filter_->inv_dx(position_index);
-    const double inv_dy_ = cartesian_filter_->inv_dy(position_index);
-    const double inv_dz_ = cartesian_filter_->inv_dz(position_index);
-
-    double tally_value = 1.;  // for evaluation of tally at a given Position
-    for (std::size_t it_axis = 0; it_axis < axes_.size(); it_axis++) {
-      indices[axis_index] = it_axis;
-=======
     // get the cartisian_filter indices
     StaticVector3 position_index = cartesian_filter_->get_position_index(r);
     if (position_index.empty()) {
@@ -520,79 +366,27 @@
     double scaled_loc;
     for (std::size_t it_axis = 0; it_axis < axes_.size(); it_axis++) {
       
->>>>>>> 8cef25bb
       // check every existing axis and calculate for each and every order
       switch (axes_[it_axis]) {
         case LegendreFET::Axis::X: {
           // get the x-min of the position bin and calculate the scaled-x
           const double xmin_ = cartesian_filter_->x_min(position_index);
-<<<<<<< HEAD
-          const double scaled_x = 2. * (tktr.r().x() - xmin_) * inv_dx_ - 1.;
-          // get the value of each legendre polynomial for calculated scaled-x
-          const std::vector<double> lgendre_value =
-              legendre_polynomial_.evaluate_legendres(scaled_x);
-          // do the loop over each order and calculate the fet in x-direction
-          double fet_value_x = 0.;
-          for (std::size_t order = 0; order <= fet_order_; order++) {
-            indices[FET_index] = order;
-            fet_value_x += (2. * static_cast<double>(order) + 1.) *
-                           tally_avg_.element(indices.begin(), indices.end()) *
-                           lgendre_value[order];
-          }
-          tally_value *= fet_value_x;
-=======
           // get the inverse of dx
           const double inv_dx_ = cartesian_filter_->inv_dx(position_index);
           scaled_loc = 2. * (r.x() - xmin_) * inv_dx_ - 1.;
->>>>>>> 8cef25bb
         } break;
 
         case LegendreFET::Axis::Y: {
           // get the y-min of the position bin and calculate the scaled-y
           const double ymin_ = cartesian_filter_->y_min(position_index);
-<<<<<<< HEAD
-          const double scaled_y = 2. * (tktr.r().y() - ymin_) * inv_dy_ - 1.;
-          // get the value of each legendre polynomial for calculated scaled-y
-          const std::vector<double> lgendre_value =
-              legendre_polynomial_.evaluate_legendres(scaled_y);
-          // do the loop over each order and calculate the fet in y-direction
-          double fet_value_y = 0.;
-          for (std::size_t order = 0; order <= fet_order_; order++) {
-            indices[FET_index] = order;
-            fet_value_y += (2. * static_cast<double>(order) + 1.) *
-                           tally_avg_.element(indices.begin(), indices.end()) *
-                           lgendre_value[order];
-          }
-          tally_value *= fet_value_y;
-=======
           // get the inverse of dy
           const double inv_dy_ = cartesian_filter_->inv_dy(position_index);
           scaled_loc = 2. * (r.y() - ymin_) * inv_dy_ - 1.;
->>>>>>> 8cef25bb
         } break;
 
         case LegendreFET::Axis::Z: {
           // get the z-min of the position bin and calculate the scaled-z
           const double zmin_ = cartesian_filter_->z_min(position_index);
-<<<<<<< HEAD
-          const double scaled_z = 2. * (tktr.r().z() - zmin_) * inv_dz_ - 1.;
-          // get the value of each legendre polynomial for calculated scaled-z
-          const std::vector<double> lgendre_value =
-              legendre_polynomial_.evaluate_legendres(scaled_z);
-          // do the loop over each order and calculate the fet in z-direction
-          double fet_value_z = 0;
-          for (std::size_t order = 0; order <= fet_order_; order++) {
-            indices[FET_index] = order;
-            fet_value_z += (2. * static_cast<double>(order) + 1.) *
-                           tally_avg_.element(indices.begin(), indices.end()) *
-                           lgendre_value[order];
-          }
-          tally_value *= fet_value_z;
-        }
-        default:
-          break;
-      }
-=======
           // get the inverse of dz
           const double inv_dz_ = cartesian_filter_->inv_dz(position_index);
           scaled_loc = 2. * (r.z() - zmin_) * inv_dz_ - 1.;
@@ -620,7 +414,6 @@
                      tally_avg_.element(indices.begin(), indices.end()) * p2;
       }
       tally_value *= fet_value;
->>>>>>> 8cef25bb
 
       // The normalisation is required and done by dividing zero-moment
       if (it_axis > 0) {
@@ -630,10 +423,6 @@
     }
     tallied_values.push_back(tally_value);
   }
-<<<<<<< HEAD
-=======
-
->>>>>>> 8cef25bb
   return tallied_values;
 }
 
