/*
 * Abeille Monte Carlo Code
 * Copyright 2019-2023, Hunter Belanger
 * Copyright 2021-2022, Commissariat à l'Energie Atomique et aux Energies
 * Alternatives
 *
 * hunter.belanger@gmail.com
 *
 * This file is part of the Abeille Monte Carlo code (Abeille).
 *
 * Abeille is free software: you can redistribute it and/or modify
 * it under the terms of the GNU General Public License as published by
 * the Free Software Foundation, either version 3 of the License, or
 * (at your option) any later version.
 *
 * Abeille is distributed in the hope that it will be useful,
 * but WITHOUT ANY WARRANTY; without even the implied warranty of
 * MERCHANTABILITY or FITNESS FOR A PARTICULAR PURPOSE. See the
 * GNU General Public License for more details.
 *
 * You should have received a copy of the GNU General Public License
 * along with Abeille. If not, see <https://www.gnu.org/licenses/>.
 *
 * */
#include <simulation/alpha_power_iterator.hpp>
#include <simulation/fixed_source.hpp>
<<<<<<< HEAD
#include <simulation/k_power_iterator.hpp>
=======
#include <simulation/noise.hpp>
#include <simulation/power_iterator.hpp>
>>>>>>> 9ac48b0a
#include <simulation/simulation.hpp>
#include <utils/error.hpp>
#include <utils/kahan.hpp>
#include <utils/mpi.hpp>
#include <utils/output.hpp>
#include <utils/settings.hpp>

#include <xtensor/xtensor.hpp>

#include <functional>

Simulation::Simulation(std::shared_ptr<IParticleMover> i_pm)
    : particle_mover{i_pm}, simulation_timer() {
  settings::initialize_global_rng();
}

void Simulation::sync_signaled() {
  mpi::Allreduce_or(signaled);
  mpi::Allreduce_or(terminate);
}

std::vector<Particle> Simulation::sample_sources(
    const std::vector<std::shared_ptr<Source>>& sources, std::size_t N) {
  // Vector of source weights
  std::vector<double> wgts;
  for (size_t i = 0; i < sources.size(); i++) wgts.push_back(sources[i]->wgt());

  // Generate source particles
  std::vector<Particle> source_particles;
  for (std::size_t i = 0; i < N; i++) {
    uint64_t history_id = histories_counter++;
    RNG rng(settings::rng_seed);
    uint64_t n_advance = settings::rng_stride * history_id;
    rng.advance(n_advance);
    RNG initial_rng = rng;

    std::size_t indx = rng.discrete(wgts);
    source_particles.push_back(sources[indx]->generate_particle(rng));
    source_particles.back().set_history_id(history_id);
    source_particles.back().rng = rng;
    source_particles.back().set_initial_rng(initial_rng);
  }

  return source_particles;
}

void Simulation::sync_banks(std::vector<uint64_t>& nums,
                            std::vector<BankedParticle>& bank) {
  // Make sure all ranks know how many particles all other nodes have
  std::fill(nums.begin(), nums.end(), 0);
  nums[static_cast<std::size_t>(mpi::rank)] = bank.size();
  mpi::Allreduce_sum(nums);

  // These are constants used for determining how many particles should be on
  // each rank. Ntot is the total number of particles across all ranks, base is
  // the minimum number of particles that all ranks should have. Remainder is
  // the number of particles which are left if each rank has base particles. If
  // rank < remainder, then that rank gets one extra particle.
  const uint64_t Ntot =
      std::accumulate(nums.begin(), nums.end(), static_cast<uint64_t>(0));
  const uint64_t base = Ntot / static_cast<uint64_t>(mpi::size);
  const uint64_t remainder = Ntot - (static_cast<uint64_t>(mpi::size) * base);

  // This lambda sends nts particles to the LEFT from rank R to rank R-1.
  // It also updates nums for each rank.
  auto SendLeft = [&bank, &nums](const int R, const int nts) {
    const uint64_t unts = static_cast<uint64_t>(nts);
    // nts is Number to send
    std::vector<BankedParticle> sendBank;
    if (mpi::rank == R) {
      sendBank = {bank.begin(), bank.begin() + nts};
      bank.erase(bank.begin(), bank.begin() + nts);
      mpi::Send(std::span<BankedParticle>(sendBank.begin(), sendBank.end()),
                R - 1);
    } else if (mpi::rank == (R - 1)) {
      sendBank.resize(unts);
      mpi::Recv(std::span<BankedParticle>(sendBank.begin(), sendBank.end()), R);
      bank.insert(bank.end(), sendBank.begin(), sendBank.end());
    }
    nums[static_cast<std::size_t>(R)] -= unts;
    nums[static_cast<std::size_t>(R - 1)] += unts;
  };

  // This lambda sends nts particles to the RIGHT from rank L to rank L+1.
  // It also updates nums for each rank.
  auto SendRight = [&bank, &nums](const int L, const int nts) {
    const uint64_t unts = static_cast<uint64_t>(nts);
    // nts is Number to send
    std::vector<BankedParticle> sendBank;
    if (mpi::rank == L) {
      sendBank = {bank.end() - nts, bank.end()};
      bank.erase(bank.end() - nts, bank.end());
      mpi::Send(std::span<BankedParticle>(sendBank.begin(), sendBank.end()),
                L + 1);
    } else if (mpi::rank == (L + 1)) {
      sendBank.resize(unts);
      mpi::Recv(std::span<BankedParticle>(sendBank.begin(), sendBank.end()), L);
      bank.insert(bank.begin(), sendBank.begin(), sendBank.end());
    }
    nums[static_cast<std::size_t>(L)] -= unts;
    nums[static_cast<std::size_t>(L + 1)] += unts;
  };

  std::function<void(int, int)> SendParticles =
      [&nums, base, remainder, SendRight, SendLeft, &SendParticles](
          const int i, const int ntr_left) {
        // Number of particles on ranks i and i+1
        int nums_i = static_cast<int>(nums[static_cast<std::size_t>(i)]);
        int nums_i1 = static_cast<int>(nums[static_cast<std::size_t>(i + 1)]);

        // ntr is of particles that rank i needs to receive. This includes the
        // particles i needs, in addition to any particles previous ranks might
        // need (ntr_left).
        int ntr = ntr_left + static_cast<int>(base) +
                  (i < static_cast<int>(remainder) ? 1 : 0) - nums_i;

        if (ntr > 0 && ntr > nums_i1) {
          SendParticles(i + 1, ntr);

          // Update Nums after recursive call
          nums_i = static_cast<int>(nums[static_cast<std::size_t>(i)]);
          nums_i1 = static_cast<int>(nums[static_cast<std::size_t>(i + 1)]);
          ntr = ntr_left + static_cast<int>(base) +
                (i < static_cast<int>(remainder) ? 1 : 0) - nums_i;
        }

        if (ntr > 0) {
          // Needs particles ! Get ntr particles from the next rank.
          SendLeft(i + 1, ntr);
        } else if (ntr < 0) {
          // Too many particles ! Send abs(ntr) particles to next rank.
          SendRight(i, -ntr);
        }
      };

  // Call SendParticles for all but the last rank. Since we move from rank 0 up
  // to the last rank, if all ranks but the last have the correct number of
  // particles, then the last rank must also have the correct number.
  for (int i = 0; i < mpi::size - 1; i++) {
    SendParticles(i, 0);
  }
}

void Simulation::normalize_weights(std::size_t nparticles,
                                   std::vector<BankedParticle>& next_gen,
                                   int& Npos, int& Nneg, int& Nnet, int& Ntot,
                                   int& Wpos, int& Wneg, int& Wnet, int& Wtot) {
  double W = 0.;
  double W_neg = 0.;
  double W_pos = 0.;

  std::tie(W_pos, W_neg, Npos, Nneg) =
      kahan_bank(next_gen.begin(), next_gen.end());
  W_neg = std::abs(W_neg);

  // Get totals across all nodes
  mpi::Allreduce_sum(W_pos);
  mpi::Allreduce_sum(W_neg);
  mpi::Allreduce_sum(Npos);
  mpi::Allreduce_sum(Nneg);

  W = W_pos - W_neg;
  Ntot = Npos + Nneg;
  Nnet = Npos - Nneg;

  // Re-Normalize particle weights
  double w_per_part = static_cast<double>(nparticles) / W;
  W *= w_per_part;
  W_neg *= w_per_part;
  W_pos *= w_per_part;

  for (std::size_t i = 0; i < next_gen.size(); i++) {
    next_gen[i].wgt *= w_per_part;
  }

  double Wtt = W_pos + W_neg;
  Wnet = static_cast<int>(std::round(W));
  Wtot = static_cast<int>(std::round(Wtt));
  Wpos = static_cast<int>(std::round(W_pos));
  Wneg = static_cast<int>(std::round(W_neg));
}

void Simulation::comb_particles(std::vector<BankedParticle>& next_gen,
                                int& Npos, int& Nneg, int& Nnet, int& Ntot) {
  double Wpos_node = 0.;
  double Wneg_node = 0.;
  // Get sum of total positive and negative weights using Kahan Summation
  std::tie(Wpos_node, Wneg_node, std::ignore, std::ignore) =
      kahan_bank(next_gen.begin(), next_gen.end());

  // Get total weights for all nodes
  std::vector<double> Wpos_each_node(static_cast<std::size_t>(mpi::size), 0.);
  Wpos_each_node[static_cast<std::size_t>(mpi::rank)] = Wpos_node;
  mpi::Allreduce_sum(Wpos_each_node);
  const double Wpos = kahan(Wpos_each_node.begin(), Wpos_each_node.end(), 0.);

  std::vector<double> Wneg_each_node(static_cast<std::size_t>(mpi::size), 0.);
  Wneg_each_node[static_cast<std::size_t>(mpi::rank)] = Wneg_node;
  mpi::Allreduce_sum(Wneg_each_node);
  const double Wneg = kahan(Wneg_each_node.begin(), Wneg_each_node.end(), 0.);

  // Determine how many positive and negative particles we want to have after
  // combing on this node and globaly as well
  const std::size_t Npos_node = static_cast<std::size_t>(std::round(Wpos_node));
  const std::size_t Nneg_node =
      static_cast<std::size_t>(std::round(std::abs(Wneg_node)));

  const std::size_t Npos_st = static_cast<std::size_t>(std::round(Wpos));
  const std::size_t Nneg_st =
      static_cast<std::size_t>(std::round(std::abs(Wneg)));

  // Update particle numbers due to combing
  Npos = static_cast<int>(Npos_st);
  Nneg = static_cast<int>(Nneg_st);
  Ntot = Npos + Nneg;
  Nnet = Npos - Nneg;

  // The + 2 is to account for rounding in the ceil operations between global
  // array vs just the node
  std::vector<BankedParticle> new_next_gen;
  new_next_gen.reserve(Npos_node + Nneg_node + 2);

  // Variables for combing particles
  const double avg_pos_wgt = Wpos / static_cast<double>(Npos);
  const double avg_neg_wgt = std::abs(Wneg) / static_cast<double>(Nneg);
  double comb_position_pos = 0.;
  double comb_position_neg = 0.;
  if (mpi::rank == 0) {
    // The initial random offset of the comb is sampled on the master node.
    comb_position_pos = settings::rng() * avg_pos_wgt;
    comb_position_neg = settings::rng() * avg_neg_wgt;
  }
  mpi::Bcast(comb_position_pos, 0);
  mpi::Bcast(comb_position_neg, 0);

  // Find Comb Position for this Node
  const double U_pos =
      kahan(Wpos_each_node.begin(), Wpos_each_node.begin() + mpi::rank, 0.);
  const double beta_pos = std::floor((U_pos - comb_position_pos) / avg_pos_wgt);

  const double U_neg = std::abs(
      kahan(Wneg_each_node.begin(), Wneg_each_node.begin() + mpi::rank, 0.));
  const double beta_neg = std::floor((U_neg - comb_position_neg) / avg_neg_wgt);

  if (mpi::rank != 0) {
    comb_position_pos =
        ((beta_pos + 1.) * avg_pos_wgt) + comb_position_pos - U_pos;
    if (comb_position_pos > avg_pos_wgt) comb_position_pos -= avg_pos_wgt;

    comb_position_neg =
        ((beta_neg + 1.) * avg_neg_wgt) + comb_position_neg - U_neg;
    if (comb_position_neg > avg_neg_wgt) comb_position_neg -= avg_neg_wgt;
  }

  double current_particle_pos = 0.;
  double current_particle_neg = 0.;
  // Comb positive and negative particles at the same time, to ensure that
  // particle orders aren't changed for different parallelization schemes.
  for (std::size_t i = 0; i < next_gen.size(); i++) {
    if (next_gen[i].wgt > 0.) {
      current_particle_pos += next_gen[i].wgt;
      while (comb_position_pos < current_particle_pos) {
        new_next_gen.push_back(next_gen[i]);
        new_next_gen.back().wgt = avg_pos_wgt;
        comb_position_pos += avg_pos_wgt;
      }
    } else {
      current_particle_neg -= next_gen[i].wgt;
      while (comb_position_neg < current_particle_neg) {
        new_next_gen.push_back(next_gen[i]);
        new_next_gen.back().wgt = -avg_neg_wgt;
        comb_position_neg += avg_neg_wgt;
      }
    }
  }

  next_gen.swap(new_next_gen);
}

void Simulation::perform_regional_cancellation(
    std::shared_ptr<Cancelator>& cancelator,
    std::vector<BankedParticle>& next_gen) {
  if (cancelator == nullptr) return;

  // Only perform cancellation if we are master !!
  std::size_t n_lost_boys = 0;

  // Distribute Particles to Cancellation Bins
  for (auto& p : next_gen) {
    if (!cancelator->add_particle(p)) n_lost_boys++;
  }

  if (n_lost_boys > 0)
    std::cout << " There are " << n_lost_boys
              << " particles with no cancellation bin.\n";

  // Perform Cancellation for each Bin
  cancelator->perform_cancellation();

  // All particles which were placed into a cancellation bin from next_gen
  // now have modified weights.
  // Now we can get the uniform particles
  auto tmp = cancelator->get_new_particles(settings::rng);

  if (tmp.size() > 0) next_gen.insert(next_gen.begin(), tmp.begin(), tmp.end());

  // All done ! Clear cancelator for next run
  cancelator->clear();
}

void Simulation::write_source(std::vector<Particle>& bank) const {
  // Convert the vector of particles to a vector of BakedParticle
  std::vector<BankedParticle> tmp_bank(bank.size());
  for (std::size_t i = 0; i < bank.size(); i++) {
    tmp_bank[i].r = bank[i].r();
    tmp_bank[i].u = bank[i].u();
    tmp_bank[i].E = bank[i].E();
    tmp_bank[i].wgt = bank[i].wgt();
  }

  // Send all particles to the master process, so that all fission
  // sites can be written to a single npy file.
  mpi::Gatherv(tmp_bank, 0);

  if (mpi::rank == 0) {
    // Make an array to contain all particle's info first
    xt::xtensor<double, 2> source;
    source.resize({tmp_bank.size(), 9});
    source.fill(0.);

    // Add all particles to the array
    for (std::size_t i = 0; i < tmp_bank.size(); i++) {
      const auto& p = tmp_bank[i];

      source[i * 9 + 0] = p.r.x();
      source[i * 9 + 1] = p.r.y();
      source[i * 9 + 2] = p.r.z();
      source[i * 9 + 3] = p.u.x();
      source[i * 9 + 4] = p.u.y();
      source[i * 9 + 5] = p.u.z();
      source[i * 9 + 6] = p.E;
      source[i * 9 + 7] = p.wgt;
      source[i * 9 + 8] = p.wgt2;
    }

    auto& h5 = Output::instance().h5();
    const std::vector<std::size_t> shape{tmp_bank.size(), 9};
    auto source_dset = h5.createDataSet<double>("source", H5::DataSpace(shape));
    source_dset.write_raw(source.data());
  }
}

std::shared_ptr<Simulation> make_simulation(const YAML::Node& input) {
  // Get the simulation mode
  if (!input["simulation"]) {
    fatal_error("No simulation entry provided in input.");
  } else if (input["simulation"] && input["simulation"].IsMap() == false) {
    fatal_error("Invalid simulation entry provided in input.");
  }
  const YAML::Node& sim = input["simulation"];

  // First, get the string identifying the simulation mode
  if (!sim["mode"]) {
    fatal_error("No mode entry in simulation definition.");
  } else if (sim["mode"].IsScalar() == false) {
    fatal_error("Invalid mode entry in simulation.");
  }
  std::string mode = sim["mode"].as<std::string>();

  std::shared_ptr<Simulation> simulation = nullptr;
  if (mode == "k-eigenvalue") {
    simulation = make_k_power_iterator(sim);
  } else if (mode == "fixed-source") {
    simulation = make_fixed_source(sim);
  } else if (mode == "modified-fixed-source") {
    fatal_error("Simulation mode modified-fixed-source not yet implemented.");
  } else if (mode == "noise") {
<<<<<<< HEAD
    fatal_error("Simulation mode noise not yet implemented.");
  } else if (mode == "a-eigenvalue") {
    simulation = make_alpha_power_iterator(sim);
=======
    simulation = make_noise_simulator(sim);
>>>>>>> 9ac48b0a
  } else {
    fatal_error("Unknown simulation mode " + mode + ".");
  }

  return simulation;
}<|MERGE_RESOLUTION|>--- conflicted
+++ resolved
@@ -24,12 +24,8 @@
  * */
 #include <simulation/alpha_power_iterator.hpp>
 #include <simulation/fixed_source.hpp>
-<<<<<<< HEAD
 #include <simulation/k_power_iterator.hpp>
-=======
 #include <simulation/noise.hpp>
-#include <simulation/power_iterator.hpp>
->>>>>>> 9ac48b0a
 #include <simulation/simulation.hpp>
 #include <utils/error.hpp>
 #include <utils/kahan.hpp>
@@ -407,13 +403,9 @@
   } else if (mode == "modified-fixed-source") {
     fatal_error("Simulation mode modified-fixed-source not yet implemented.");
   } else if (mode == "noise") {
-<<<<<<< HEAD
-    fatal_error("Simulation mode noise not yet implemented.");
+    simulation = make_noise_simulator(sim);
   } else if (mode == "a-eigenvalue") {
     simulation = make_alpha_power_iterator(sim);
-=======
-    simulation = make_noise_simulator(sim);
->>>>>>> 9ac48b0a
   } else {
     fatal_error("Unknown simulation mode " + mode + ".");
   }
