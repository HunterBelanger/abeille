--- conflicted
+++ resolved
@@ -195,14 +195,6 @@
       z = tktr.r().x();
     }
     const double scaled_z = 2. * (z - zmin) * inv_dz - 1.0;
-<<<<<<< HEAD
-    const std::vector<double> legendre_values =
-        legendre_polynomial_.evaluate_legendres(scaled_z);
-    for (std::size_t i = 0; i <= legen_order_; i++) {
-      // score for i-th order's basis function
-      beta_n = collision_score * legendre_values[i];
-      indices[FET_index] = i;
-=======
     double p0 = 1.;
     double p1 = 1.;
     double p2 = 1.;
@@ -218,7 +210,6 @@
       }
       beta_n = collision_score * p2;
       indices[FET_index] = i + zr_order_ + 1;
->>>>>>> 8cef25bb
 #ifdef ABEILLE_USE_OMP
 #pragma omp atomic
 #endif
@@ -285,25 +276,13 @@
   if (check_for_legendre == true) {
     const double zmin = cylinder_filter_->z_min(cylinder_index);
     const double inv_dz = cylinder_filter_->inv_dz();
-<<<<<<< HEAD
-    double z = trkr.r().z();
-=======
     double z = r.z();
->>>>>>> 8cef25bb
     if (axial_direction_ == CylinderFilter::Orientation::Y) {
       z = r.y();
     } else if (axial_direction_ == CylinderFilter::Orientation::X) {
       z = r.x();
     }
     const double scaled_z = 2. * (z - zmin) / inv_dz - 1.0;
-<<<<<<< HEAD
-    const std::vector<double> legendre_values =
-        legendre_polynomial_.evaluate_legendres(scaled_z);
-    for (std::size_t i = 0; i <= legen_order_; i++) {
-      // score for i-th order's basis function
-      beta_n = source_score * legendre_values[i];
-      indices[FET_index] = i;
-=======
     double p0 = 1.;
     double p1 = 1.;
     double p2 = 1.;
@@ -319,7 +298,6 @@
       }
       beta_n = source_score * p2;
       indices[FET_index] = i + zr_order_ + 1;
->>>>>>> 8cef25bb
 #ifdef ABEILLE_USE_OMP
 #pragma omp atomic
 #endif
@@ -339,21 +317,6 @@
     }
     indices.push_back(E_indx.value());
   }
-<<<<<<< HEAD
-  // create a temperaroy tracker for getting a position index
-  Direction dir;
-  Tracker trkr(r, dir);
-  // get the positional indexes from cylinder_filter
-  StaticVector3 cylinder_index = cylinder_filter_->get_indices(trkr);
-  indices.insert(indices.end(), cylinder_index.begin(), cylinder_index.end());
-
-  // add one dimension for the different polynomial
-  std::size_t poly_index = indices.size();
-  indices.push_back(0);
-
-  // add one dimension for the different order
-  std::size_t FET_index = indices.size();
-=======
 
   // get the positional indexes from cylinder_filter
   StaticVector3 cylinder_index = cylinder_filter_->get_position_index(r);
@@ -367,18 +330,13 @@
   // first loop over 0 to zernike-order for zernike
   // second loop over 0 + (zernike-order + 1) to legendre-order + (zernike-order + 1)  
   const std::size_t FET_index = indices.size();
->>>>>>> 8cef25bb
   indices.push_back(0);
 
   double tally_value = 1.;
   // first evaluate the zernike
   // get the scaled-r and theta
   std::pair<double, double> scaled_r_and_theta =
-<<<<<<< HEAD
-      cylinder_filter_->get_scaled_radius_and_angle(cylinder_index, trkr.r());
-=======
       cylinder_filter_->get_scaled_radius_and_angle(cylinder_index, r);
->>>>>>> 8cef25bb
   const double scaled_r = scaled_r_and_theta.first;
   const double theta = scaled_r_and_theta.second;
   // get the zernike-polynomial values upto given order
@@ -390,35 +348,11 @@
     indices[FET_index] = order;
     const double kn = zr_polynomial_.orthonormalization_constant(
         order);  // pi is not multiplied here
-<<<<<<< HEAD
-    tally_zr += (1. / kn) * tally_avg_.element(indices.begin(), indices.end()) *
-=======
     tally_zr += kn * tally_avg_.element(indices.begin(), indices.end()) *
->>>>>>> 8cef25bb
                 zr_value[order];
   }
   tally_value *= tally_zr;
 
-<<<<<<< HEAD
-  // get the inverse of cylinder length for scaled-z and volume calculation
-  const double inv_dz_ = cylinder_filter_->inv_dz();
-  // second- evaluate the legendre if exist
-  if (check_for_legendre == true) {
-    // get the correct index of legendre
-    indices[poly_index] = 1;
-    // get the zmin and correct z for scaled_z
-    const double zmin = cylinder_filter_->z_min(cylinder_index);
-    double z = trkr.r().z();
-    if (axial_direction_ == CylinderFilter::Orientation::Y) {
-      z = trkr.r().y();
-    } else if (axial_direction_ == CylinderFilter::Orientation::X) {
-      z = trkr.r().z();
-    }
-    const double scaled_z = 2. * (z - zmin) * inv_dz_ - 1.0;
-    // get the values for all order of legendre polynomial
-    const std::vector<double> legendre_values =
-        legendre_polynomial_.evaluate_legendres(scaled_z);
-=======
   // second- evaluate the legendre if exist
   if (check_for_legendre) {
     // get the inverse of cylinder length for scaled-z and volume calculation
@@ -432,7 +366,6 @@
       z = r.x();
     }
     const double scaled_z = 2. * (z - zmin) * inv_dz_ - 1.0;
->>>>>>> 8cef25bb
 
     // get the zero moment to normalise it
     indices[FET_index] = 0;
@@ -440,13 +373,6 @@
 
     // loop over each legendre order for fet evaluation
     double tally_legndre = 0.;
-<<<<<<< HEAD
-    for (std::size_t order = 0; order <= legen_order_; order++) {
-      indices[FET_index] = order;
-      tally_legndre += static_cast<double>(2 * order + 1) *
-                       tally_avg_.element(indices.begin(), indices.end()) *
-                       legendre_values[order];
-=======
     double p0 = 1.;
     double p1 = 1.;
     double p2 = 1.;
@@ -462,7 +388,6 @@
       }
       tally_legndre += static_cast<double>(2 * order + 1) *
                        tally_avg_.element(indices.begin(), indices.end()) * p2;
->>>>>>> 8cef25bb
     }
     tally_value *= tally_legndre;
   }
@@ -490,21 +415,6 @@
       }
       indices.push_back(E_indx.value());
     }
-<<<<<<< HEAD
-    // create a temperaroy tracker for getting a position index
-    Direction dir;
-    Tracker trkr(r, dir);
-    // get the positional indexes from cylinder_filter
-    StaticVector3 cylinder_index = cylinder_filter_->get_indices(trkr);
-    indices.insert(indices.end(), cylinder_index.begin(), cylinder_index.end());
-
-    // add one dimension for the different polynomial
-    std::size_t poly_index = indices.size();
-    indices.push_back(0);
-
-    // add one dimension for the different order
-    std::size_t FET_index = indices.size();
-=======
 
     // get the positional indexes from cylinder_filter
     StaticVector3 cylinder_index = cylinder_filter_->get_position_index(r);
@@ -519,18 +429,13 @@
     // first loop over 0 to zernike-order for zernike
     // second loop over 0 + (zernike-order + 1) to legendre-order + (zernike-order + 1)  
     const std::size_t FET_index = indices.size();
->>>>>>> 8cef25bb
     indices.push_back(0);
 
     double tally_value = 1.;
     // first evaluate the zernike
     // get the scaled-r and theta
     std::pair<double, double> scaled_r_and_theta =
-<<<<<<< HEAD
-        cylinder_filter_->get_scaled_radius_and_angle(cylinder_index, trkr.r());
-=======
         cylinder_filter_->get_scaled_radius_and_angle(cylinder_index, r);
->>>>>>> 8cef25bb
     const double scaled_r = scaled_r_and_theta.first;
     const double theta = scaled_r_and_theta.second;
     // get the zernike-polynomial values upto given order
@@ -542,12 +447,7 @@
       indices[FET_index] = order;
       const double kn = zr_polynomial_.orthonormalization_constant(
           order);  // pi is not multiplied here
-<<<<<<< HEAD
-      tally_zr += (1. / kn) *
-                  tally_avg_.element(indices.begin(), indices.end()) *
-=======
       tally_zr += kn * tally_avg_.element(indices.begin(), indices.end()) *
->>>>>>> 8cef25bb
                   zr_value[order];
     }
     tally_value *= tally_zr;
@@ -555,23 +455,6 @@
     // get the inverse of cylinder length for scaled-z and volume calculation
     const double inv_dz_ = cylinder_filter_->inv_dz();
     // second- evaluate the legendre if exist
-<<<<<<< HEAD
-    if (check_for_legendre == true) {
-      // get the correct index of legendre
-      indices[poly_index] = 1;
-      // get the zmin and correct z for scaled_z
-      const double zmin = cylinder_filter_->z_min(cylinder_index);
-      double z = trkr.r().z();
-      if (axial_direction_ == CylinderFilter::Orientation::Y) {
-        z = trkr.r().y();
-      } else if (axial_direction_ == CylinderFilter::Orientation::X) {
-        z = trkr.r().z();
-      }
-      const double scaled_z = 2. * (z - zmin) * inv_dz_ - 1.0;
-      // get the values for all order of legendre polynomial
-      const std::vector<double> legendre_values =
-          legendre_polynomial_.evaluate_legendres(scaled_z);
-=======
     if (check_for_legendre) {
       // get the zmin and correct z for scaled_z
       const double zmin = cylinder_filter_->z_min(cylinder_index);
@@ -582,7 +465,6 @@
         z = r.x();
       }
       const double scaled_z = 2. * (z - zmin) * inv_dz_ - 1.0;
->>>>>>> 8cef25bb
 
       // get the zero moment to normalise it
       indices[FET_index] = 0;
@@ -590,13 +472,6 @@
 
       // loop over each legendre order for fet evaluation
       double tally_legndre = 0.;
-<<<<<<< HEAD
-      for (std::size_t order = 0; order <= legen_order_; order++) {
-        indices[FET_index] = order;
-        tally_legndre += static_cast<double>(2 * order + 1) *
-                         tally_avg_.element(indices.begin(), indices.end()) *
-                         legendre_values[order];
-=======
       double p0 = 1.;
       double p1 = 1.;
       double p2 = 1.;
@@ -613,7 +488,6 @@
         tally_legndre += static_cast<double>(2 * order + 1) *
                          tally_avg_.element(indices.begin(), indices.end()) *
                          p2;
->>>>>>> 8cef25bb
       }
       tally_value *= tally_legndre;
     }
