--- conflicted
+++ resolved
@@ -273,20 +273,15 @@
   // Get keys of all non empty bins
   std::vector<uint32_t> keys = sync_keys();
 
-  // change to uint16
-<<<<<<< HEAD
   xt::xtensor<double, 2> wgts;
-  wgts.resize({2, keys.size()});
+  if (this->cancel_dual_weights()) {
+    wgts.resize({2, keys.size()});
+  } else {
+    wgts.resize({keys.size()});
+  }
   wgts.fill(0.);
-=======
-  NDArray<double> wgts({0});
->>>>>>> dcbad760
+
   std::vector<uint16_t> n_totals(keys.size(), 0);
-  if (this->cancel_dual_weights()) {
-    wgts.reallocate({2, keys.size()});
-  } else {
-    wgts.reallocate({keys.size()});
-  }
 
   for (std::size_t i = 0; i < keys.size(); i++) {
     const auto key = keys[i];
@@ -345,24 +340,17 @@
 }
 
 void ApproximateMeshCancelator::perform_cancellation_full_vector() {
-<<<<<<< HEAD
   xt::xtensor<double, 5> wgts;
-  wgts.resize({2, shape[0], shape[1], shape[2], shape[3]});
+  if (this->cancel_dual_weights()) {
+    wgts.resize({2, shape[0], shape[1], shape[2], shape[3]});
+  } else {
+    wgts.resize({shape[0], shape[1], shape[2], shape[3]});
+  }
   wgts.fill(0.);
 
   xt::xtensor<uint16_t, 4> n_totals;
   n_totals.resize({shape[0], shape[1], shape[2], shape[3]});
   n_totals.fill(0);
-=======
-  NDArray<uint16_t> n_totals({shape[0], shape[1], shape[2], shape[3]});
-  NDArray<double> wgts({0});
-  if (this->cancel_dual_weights()) {
-    wgts.reallocate({2, shape[0], shape[1], shape[2], shape[3]});
-  } else {
-    wgts.reallocate({shape[0], shape[1], shape[2], shape[3]});
-  }
-  wgts.fill(0.);
->>>>>>> dcbad760
 
   for (auto& key_bin_pair : bins) {
     uint32_t indx = key_bin_pair.first;
